package common

import (
	"bufio"
	"bytes"
	"crypto/sha256"
	"encoding/binary"
	"encoding/json"
	"errors"
	"fmt"
	"io/ioutil"
	"os"
	"sort"
	"strconv"
	"strings"
	"time"

	log "github.com/sirupsen/logrus"

	"github.com/neuvector/neuvector/share"
	"github.com/neuvector/neuvector/share/utils"
)

const maxExtractSize = 0 // No extract limit
const maxVersionHeader = 100 * 1024
const maxBufferSize = 1024 * 1024

func getCVEDBEncryptKey() []byte {
	return cveDBEncryptKey
}

type DBFile struct {
	Filename string
	Key      KeyVersion
	Files    []utils.TarFileInfo
}

type outputPackage struct {
	Package      string `json:"Package"`
	FixedVersion string `json:"Fixed_version"`
}

type outputCVEVul struct {
	share.ScanVulnerability
	Source   string          `json:"Source"`
	Packages []outputPackage `json:"Packages"`
}

func ReadCveDbMeta(path string, output bool) (map[string]*share.ScanVulnerability, error) {
	var outCVEs []*outputCVEVul

	if output {
		outCVEs = make([]*outputCVEVul, 0)
	}

	fullDb := make(map[string]*share.ScanVulnerability, 0)
	if err := readCveDbMeta(path, "ubuntu", fullDb, outCVEs); err != nil {
		return nil, err
	}
	if err := readCveDbMeta(path, "centos", fullDb, outCVEs); err != nil {
		return nil, err
	}
	if err := readCveDbMeta(path, "debian", fullDb, outCVEs); err != nil {
		return nil, err
	}
	if err := readCveDbMeta(path, "alpine", fullDb, outCVEs); err != nil {
		return nil, err
	}
	if err := readCveDbMeta(path, "amazon", fullDb, outCVEs); err != nil {
		return nil, err
	}
	if err := readCveDbMeta(path, "oracle", fullDb, outCVEs); err != nil {
		return nil, err
	}
	if err := readCveDbMeta(path, "suse", fullDb, outCVEs); err != nil {
		return nil, err
	}
	if err := readCveDbMeta(path, "mariner", fullDb, outCVEs); err != nil {
		return nil, err
	}
	if err := readAppDbMeta(path, fullDb, outCVEs); err != nil {
		return nil, err
	}

	if output {
		sort.Slice(outCVEs, func(s, t int) bool {
			return outCVEs[s].Name < outCVEs[t].Name
		})
		file, _ := json.MarshalIndent(outCVEs, "", "    ")
		_ = ioutil.WriteFile("cvedb.json", file, 0644)
	}

	return fullDb, nil
}

func readCveDbMeta(path, osname string, fullDb map[string]*share.ScanVulnerability, outCVEs []*outputCVEVul) error {
	filename := fmt.Sprintf("%s%s_full.tb", path, osname)
	fvul, err := os.Open(filename)
	if err != nil {
		log.WithFields(log.Fields{"error": err, "os": osname}).Error("Can't open file")
		return err
	}
	defer fvul.Close()

	data, err := ioutil.ReadAll(fvul)
	if err != nil {
		log.WithFields(log.Fields{"error": err}).Error("Read file error")
		return err
	}

	buf := make([]byte, maxBufferSize)
	scanner := bufio.NewScanner(bytes.NewReader(data))
	scanner.Buffer(buf, maxBufferSize)
	for scanner.Scan() {
		var v VulFull
		s := scanner.Text()
		err := json.Unmarshal([]byte(s), &v)
		var cveName string
		// get ubuntu upstream out from ubuntu. make it an independent branch
		if v.Namespace == "ubuntu:upstream" {
			cveName = fmt.Sprintf("upstream:%s", v.Name)
		} else {
			cveName = fmt.Sprintf("%s:%s", osname, v.Name)
		}
		if err == nil {
			if _, ok := fullDb[cveName]; !ok {
				sv := &share.ScanVulnerability{
					Score:            getCvssScore(v.Metadata),
					Vectors:          getCvssVector(v.Metadata),
					Description:      v.Description,
					Link:             v.Link,
					ScoreV3:          getCvssScoreV3(v.Metadata),
					VectorsV3:        getCvssVectorV3(v.Metadata),
					PublishedDate:    getPublishedDate(v.Metadata),
					LastModifiedDate: getLastModifiedDate(v.Metadata),
					FeedRating:       v.FeedRating,
				}
				fullDb[cveName] = sv

				if outCVEs != nil {
					out := &outputCVEVul{ScanVulnerability: *sv, Packages: make([]outputPackage, 0)}
					out.Name = v.Name
					out.Source = osname

					for _, fi := range v.FixedIn {
						out.Packages = append(out.Packages, outputPackage{Package: fi.Name, FixedVersion: fi.Version})
					}
					sort.Slice(out.Packages, func(s, t int) bool {
						return out.Packages[s].Package < out.Packages[t].Package
					})
					outCVEs = append(outCVEs, out)
				}
			}
		}
	}

	log.WithFields(log.Fields{"vuls": len(fullDb), "osname": osname, "path": path}).Debug("")
	return nil
}

func readAppDbMeta(path string, fullDb map[string]*share.ScanVulnerability, outCVEs []*outputCVEVul) error {
	var filename string
	filename = fmt.Sprintf("%s/apps.tb", path)
	fvul, err := os.Open(filename)
	if err != nil {
		log.WithFields(log.Fields{"error": err}).Error("open file error")
		return err
	}
	defer fvul.Close()

	data, err := ioutil.ReadAll(fvul)
	if err != nil {
		log.WithFields(log.Fields{"error": err}).Error("Read file error")
		return err
	}

	buf := make([]byte, maxBufferSize)
	scanner := bufio.NewScanner(bytes.NewReader(data))
	scanner.Buffer(buf, maxBufferSize)
	for scanner.Scan() {
		var v AppModuleVul
		s := scanner.Text()
		err := json.Unmarshal([]byte(s), &v)
		if err == nil {
			cveName := fmt.Sprintf("%s:%s", "apps", v.VulName)
			if _, ok := fullDb[cveName]; !ok {
				sv := &share.ScanVulnerability{
					Score:            float32(v.Score),
					Vectors:          v.Vectors,
					ScoreV3:          float32(v.ScoreV3),
					VectorsV3:        v.VectorsV3,
					Severity:         v.Severity,
					Description:      v.Description,
					Link:             v.Link,
					PublishedDate:    v.IssuedDate.Format(time.RFC3339),
					LastModifiedDate: v.LastModDate.Format(time.RFC3339),
				}
				fullDb[cveName] = sv

				if outCVEs != nil {
					out := &outputCVEVul{ScanVulnerability: *sv, Packages: make([]outputPackage, 0)}
					out.Name = v.VulName
					out.Source = "apps"
					out.Packages = append(out.Packages, outputPackage{Package: v.ModuleName})
					for _, fv := range v.FixedVer {
						op := strings.Replace(fv.OpCode, "or", "||", -1)
						op = strings.Replace(op, "gt", ">", -1)
						op = strings.Replace(op, "lt", "<", -1)
						op = strings.Replace(op, "eq", "=", -1)
						out.Packages[0].FixedVersion = fmt.Sprintf("%s%s;%s", op, fv.Version, out.Packages[0].FixedVersion)
					}
					outCVEs = append(outCVEs, out)
				}
			}
		} else {
			log.Error("Unmarshal vulnerability err")
		}
	}
	return nil
}

func getCvssScore(meta map[string]NVDMetadata) float32 {
	if n, ok := meta["NVD"]; ok {
		return float32(n.CVSSv2.Score)
	} else {
		return 0
	}
}

func getCvssVector(meta map[string]NVDMetadata) string {
	if n, ok := meta["NVD"]; ok {
		return n.CVSSv2.Vectors
	} else {
		return ""
	}
}

func getCvssScoreV3(meta map[string]NVDMetadata) float32 {
	if n, ok := meta["NVD"]; ok {
		return float32(n.CVSSv3.Score)
	} else {
		return 0
	}
}

func getCvssVectorV3(meta map[string]NVDMetadata) string {
	if n, ok := meta["NVD"]; ok {
		return n.CVSSv3.Vectors
	} else {
		return ""
	}
}

func getPublishedDate(meta map[string]NVDMetadata) string {
	if n, ok := meta["NVD"]; ok {
		return n.PublishedDate.Format(time.RFC3339)
	} else {
		return ""
	}
}

func getLastModifiedDate(meta map[string]NVDMetadata) string {
	if n, ok := meta["NVD"]; ok {
		return n.LastModifiedDate.Format(time.RFC3339)
	} else {
		return ""
	}
}

func LoadVulnerabilityIndex(path, osname string) ([]VulShort, error) {
	var filename string
	filename = fmt.Sprintf("%s/%s_index.tb", path, osname)
	fvul, err := os.Open(filename)
	if err != nil {
		log.WithFields(log.Fields{"error": err}).Error("Open file error")
		return nil, err
	}
	defer fvul.Close()

	data, err := ioutil.ReadAll(fvul)
	if err != nil {
		log.WithFields(log.Fields{"error": err}).Error("Read file error")
		return nil, err
	}

	vul := make([]VulShort, 0)

	buf := make([]byte, maxBufferSize)
	scanner := bufio.NewScanner(bytes.NewReader(data))
	scanner.Buffer(buf, maxBufferSize)
	for scanner.Scan() {
		var v VulShort
		s := scanner.Text()
		err := json.Unmarshal([]byte(s), &v)
		if err == nil {
			vul = append(vul, v)
		} else {
			log.Error("Unmarshal vulnerability err")
		}
	}
	return vul, nil
}

func LoadFullVulnerabilities(path, osname string) (map[string]VulFull, error) {
	filename := fmt.Sprintf("%s%s_full.tb", path, osname)

	fvul, err := os.Open(filename)
	if err != nil {
		log.WithFields(log.Fields{"error": err}).Debug("Can't open file")
		return nil, err
	}
	defer fvul.Close()

	data, err := ioutil.ReadAll(fvul)
	if err != nil {
		log.WithFields(log.Fields{"error": err}).Error("Read file error")
		return nil, err
	}

	fullDb := make(map[string]VulFull, 0)

	buf := make([]byte, maxBufferSize)
	scanner := bufio.NewScanner(bytes.NewReader(data))
	scanner.Buffer(buf, maxBufferSize)
	for scanner.Scan() {
		var v VulFull
		s := scanner.Text()
		err := json.Unmarshal([]byte(s), &v)
		cveName := fmt.Sprintf("%s:%s", v.Namespace, v.Name)
		if err == nil {
			fullDb[cveName] = v
		}
	}
	return fullDb, nil
}

func LoadAppVulsTb(path string) (map[string][]AppModuleVul, error) {
	var filename string
	filename = fmt.Sprintf("%s/apps.tb", path)
	fvul, err := os.Open(filename)
	if err != nil {
		log.WithFields(log.Fields{"filename": filename, "error": err}).Error("open file error")
		return nil, err
	}
	defer fvul.Close()

	data, err := ioutil.ReadAll(fvul)
	if err != nil {
		log.WithFields(log.Fields{"filename": filename, "error": err}).Error("Read file error")
		return nil, err
	}

	vul := make(map[string][]AppModuleVul, 0)

	buf := make([]byte, maxBufferSize)
	scanner := bufio.NewScanner(bytes.NewReader(data))
	scanner.Buffer(buf, maxBufferSize)
	for scanner.Scan() {
		var v AppModuleVul
		s := scanner.Text()
		err := json.Unmarshal([]byte(s), &v)
		if err == nil {
			vf, ok := vul[v.ModuleName]
			if !ok {
				vf = make([]AppModuleVul, 0)
			}
			vf = append(vf, v)
			vul[v.ModuleName] = vf
		} else {
			log.Error("Unmarshal vulnerability err")
		}
	}

	// for org.apache.logging.log4j:log4j-core, we will also search
	// org.apache.logging.log4j.log4j-core: for backward compatibility
	// log4j-core: for jar file without pom.xml. Prefix jar: to avoid collision
	for mn, vf := range vul {
		if colon := strings.LastIndex(mn, ":"); colon > 0 {
			m := strings.ReplaceAll(mn, ":", ".")
			if _, ok := vul[m]; ok {
				vul[m] = append(vul[m], vf...)
			} else {
				vul[m] = vf
			}
			if m = mn[colon+1:]; len(m) > 0 {
				vul[fmt.Sprintf("jar:%s", m)] = vf
			}
		}
	}

	return vul, nil
}

func LoadRawFile(path, name string) ([]byte, error) {
	var filename string
	filename = fmt.Sprintf("%s/%s", path, name)
	fp, err := os.Open(filename)
	if err != nil {
		log.WithFields(log.Fields{"filename": filename, "error": err}).Error("open file error")
		return nil, err
	}
	defer fp.Close()

	data, err := ioutil.ReadAll(fp)
	if err != nil {
		log.WithFields(log.Fields{"filename": filename, "error": err}).Error("Read file error")
		return nil, err
	}

	return data, nil
}

func LoadCveDb(path, desPath string) (string, string, error) {
	var latestVer string

	if err := os.RemoveAll(desPath); err != nil {
		log.WithFields(log.Fields{"error": err, "dir": desPath}).Error("Failed to remove directory")
	}

	if _, err := os.Stat(desPath); os.IsNotExist(err) {
		if err = os.MkdirAll(desPath, 0760); err != nil {
			log.WithFields(log.Fields{"error": err, "dir": desPath}).Error("Failed to make directory")
			return "", "", err
		}
	}

	// Read new db version
	newVer, update, err := GetDbVersion(path)
	if err == nil {
		log.WithFields(log.Fields{"version": newVer, "update": update}).Debug("New DB found")
	} else {
		log.Error(err)
	}

	// Read expanded db version
	oldVer, _, oldErr := CheckExpandedDb(desPath, true)
	if oldErr != nil && err != nil {
		// no new database, no expanded database
		log.WithFields(log.Fields{"error": err}).Error("No CVE database found")
		return "", "", err
	} else if oldErr != nil && err == nil {
		log.WithFields(log.Fields{"version": newVer}).Info("Expand new DB")

		// has new database, no expanded database, untar the new database
		err = unzipDb(path, desPath)
		if err != nil {
			log.WithFields(log.Fields{"error": err}).Error("Unzip CVE database")
			return "", "", err
		}

		newVer, update, err = CheckExpandedDb(desPath, true)
		if err != nil {
			log.WithFields(log.Fields{"error": err}).Error("CVE database format error")
			return "", "", errors.New("Invalid database format")
		}
		latestVer = fmt.Sprintf("%.3f", newVer)
	} else if oldErr == nil && err == nil && newVer > oldVer {
		log.WithFields(log.Fields{"version": newVer}).Info("Expand new DB")

		// new database is newer then the expanded database, untar the new database
		tmpDir, err := ioutil.TempDir(os.TempDir(), "cvedb")
		if err != nil {
			log.Errorf("could not create temporary folder for RPM detection: %s", err)
			return "", "", err
		}

		err = unzipDb(path, tmpDir+"/")
		if err != nil {
			log.WithFields(log.Fields{"error": err}).Error("Unzip CVE database")
			os.RemoveAll(tmpDir)
			return "", "", err
		}

		newVer, update, err = CheckExpandedDb(tmpDir+"/", true)
		if err != nil {
			log.WithFields(log.Fields{"error": err}).Error("CVE database format error")
			os.Remove(path + share.DefaultCVEDBName)
			os.RemoveAll(tmpDir)
		} else {
			removeDb(desPath)
			err = moveDb(tmpDir+"/", desPath)
			os.RemoveAll(tmpDir)
			if err != nil {
				log.WithFields(log.Fields{"error": err}).Error("mv CVE database error")
				return "", "", err
			}
		}
		latestVer = fmt.Sprintf("%.3f", newVer)
	} else {
		latestVer = fmt.Sprintf("%.3f", oldVer)
	}

	return latestVer, update, nil
}

func GetDbVersion(path string) (float64, string, error) {
	f, err := os.Open(path + share.DefaultCVEDBName)
	if err != nil {
		return 0, "", fmt.Errorf("Read db file fail: %v", err)
	}
	defer f.Close()

	bhead := make([]byte, 4)
	nlen, err := f.Read(bhead)
	if err != nil || nlen != 4 {
		return 0, "", fmt.Errorf("Read db file error: %v", err)
	}
	var headLen int32
	err = binary.Read(bytes.NewReader(bhead), binary.BigEndian, &headLen)
	if err != nil {
		return 0, "", fmt.Errorf("Read header len error: %v", err)
	}

	if headLen > maxVersionHeader {
		return 0, "", fmt.Errorf("Version Header too big: %v", headLen)
	}

	bhead = make([]byte, headLen)
	nlen, err = f.Read(bhead)
	if err != nil || nlen != int(headLen) {
		return 0, "", fmt.Errorf("Read db file version error:%v", err)
	}

	var keyVer KeyVersion

	err = json.Unmarshal(bhead, &keyVer)
	if err != nil {
		return 0, "", fmt.Errorf("Unmarshal keys error:%v", err)
	}
	verFl, err := strconv.ParseFloat(keyVer.Version, 64)
	if err != nil {
		return 0, "", fmt.Errorf("Invalid version value:%v", err)
	}

	return verFl, keyVer.UpdateTime, nil
}

func unzipDb(path, desPath string) error {
	f, err := os.Open(path + share.DefaultCVEDBName)
	if err != nil {
		log.Info("Open zip db file fail")
		return err
	}
	defer f.Close()

	f.Seek(0, 0)

	// read keys len
	bhead := make([]byte, 4)
	nlen, err := f.Read(bhead)
	if err != nil || nlen != 4 {
		log.WithFields(log.Fields{"error": err}).Error("Read db file error")
		return err
	}
	var headLen int32
	err = binary.Read(bytes.NewReader(bhead), binary.BigEndian, &headLen)
	if err != nil {
		log.WithFields(log.Fields{"error": err}).Error("Write header len error")
		return err
	}
	if headLen > maxVersionHeader {
		log.Info("Version Header too big:", headLen)
		return err
	}

	// Read head and write keys file
	bhead = make([]byte, headLen)
	nlen, err = f.Read(bhead)
	if err != nil || nlen != int(headLen) {
		log.WithFields(log.Fields{"error": err}).Error("Read db file error")
		return err
	}
	err = ioutil.WriteFile(desPath+"keys", bhead, 0400)
	if err != nil {
		log.WithFields(log.Fields{"error": err}).Error("Write keys file error")
		return err
	}

	// Read the rest of DB
	cipherData, err := ioutil.ReadAll(f)
	if err != nil {
		log.WithFields(log.Fields{"error": err}).Error("Read db file tar part error")
		return err
	}

	// Use local decrypt function
	plainData, err := decrypt(cipherData, getCVEDBEncryptKey())
	if err != nil {
		log.WithFields(log.Fields{"error": err}).Error("Decrypt tar file error")
		return err
	}

	tarFile := bytes.NewReader(plainData)
	err = utils.ExtractAllArchiveToFiles(desPath, tarFile, maxExtractSize, nil)
	if err != nil {
		log.WithFields(log.Fields{"error": err}).Error("Extract db file error")
		return err
	}

	return nil
}

func checkDbHash(filename, hash string) bool {
	data, err := ioutil.ReadFile(filename)
	if err != nil {
		log.WithFields(log.Fields{"file": filename, "error": err}).Info("Read file error")
		return false
	}

	sha := sha256.Sum256(data)
	ss := fmt.Sprintf("%x", sha)
	if hash == ss {
		return true
	} else {
		log.WithFields(log.Fields{"file": filename}).Error("Hash not match")
		return false
	}
}

const RHELCpeMapFile = "rhel-cpe.map"

var fileList = []string{
	"keys",
	"ubuntu_index.tb",
	"ubuntu_full.tb",
	"debian_index.tb",
	"debian_full.tb",
	"centos_index.tb",
	"centos_full.tb",
	"alpine_index.tb",
	"alpine_full.tb",
	"amazon_index.tb",
	"amazon_full.tb",
<<<<<<< HEAD
	"mariner_full.tb",
	"mariner_index.tb",
=======
	"oracle_index.tb",
	"oracle_full.tb",
	"suse_index.tb",
	"suse_full.tb",
>>>>>>> f1f023ab
	"apps.tb",
	RHELCpeMapFile,
}

func removeDb(path string) {
	for _, file := range fileList {
		os.Remove(path + file)
	}
}

func moveDb(path, desPath string) error {
	for _, file := range fileList {
		buf, err := utils.Exec(desPath, "mv", path+file, desPath+file)
		if err != nil {
			log.WithFields(log.Fields{"error": err}).Error(fmt.Sprintf("%s\n", buf))
			return err
		}
	}
	return nil
}

func CheckExpandedDb(path string, checkHash bool) (float64, string, error) {
	data, err := ioutil.ReadFile(path + "keys")
	if err != nil {
		return 0, "", err
	}

	var key KeyVersion
	err = json.Unmarshal(data, &key)
	if err != nil {
		removeDb(path)
		return 0, "", err
	}

	var verFl float64
	verFl, err = strconv.ParseFloat(key.Version, 64)
	if err != nil {
		removeDb(path)
		return 0, "", err
	}

	if checkHash {
		valid := true

		for i := 1; i < len(fileList); i++ {
			if !checkDbHash(path+fileList[i], key.Shas[fileList[i]]) {
				log.WithFields(log.Fields{"file": fileList[i]}).Error("Database hash error")
				valid = false
			}
		}

		if !valid {
			removeDb(path)
			return 0, "", errors.New("database hash error")
		}
	}

	return verFl, key.UpdateTime, nil
}<|MERGE_RESOLUTION|>--- conflicted
+++ resolved
@@ -631,15 +631,12 @@
 	"alpine_full.tb",
 	"amazon_index.tb",
 	"amazon_full.tb",
-<<<<<<< HEAD
 	"mariner_full.tb",
 	"mariner_index.tb",
-=======
 	"oracle_index.tb",
 	"oracle_full.tb",
 	"suse_index.tb",
 	"suse_full.tb",
->>>>>>> f1f023ab
 	"apps.tb",
 	RHELCpeMapFile,
 }
