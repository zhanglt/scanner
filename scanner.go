--- conflicted
+++ resolved
@@ -314,13 +314,8 @@
 		// DB read error printed inside dbRead()
 		dbData := dbRead(*dbPath, 3, "")
 		if dbData != nil {
-<<<<<<< HEAD
-			// 启动扫描
-			result := scanOnDemand(req, dbData)
-=======
 			result := scanOnDemand(req, dbData, *show)
 
->>>>>>> cd232637
 			// submit scan result if join address is given
 			if result != nil && result.Error == share.ScanErrorCode_ScanErrNone &&
 				*join != "" && *ctrlUser != "" && *ctrlPass != "" {
