--- conflicted
+++ resolved
@@ -10,23 +10,14 @@
 )
 
 type updateData struct {
-<<<<<<< HEAD
 	Redhat  bool
 	Debian  bool
 	Ubuntu  bool
 	Alpine  bool
 	Amazon  bool
 	Oracle  bool
+	Suse    bool
 	Mariner bool
-=======
-	Redhat bool
-	Debian bool
-	Ubuntu bool
-	Alpine bool
-	Amazon bool
-	Oracle bool
-	Suse   bool
->>>>>>> f1f023ab
 }
 
 type CveTools struct {
